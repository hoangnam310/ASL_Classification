--- conflicted
+++ resolved
@@ -34,21 +34,13 @@
         x = self.fc3(x)
         return x
 
-<<<<<<< HEAD
-with open('models/label_map_sequences.pickle', 'rb') as f:
-=======
 with open('models/label_map_alphabet_both.pickle', 'rb') as f:
->>>>>>> 8801dc7a
     label_info = pickle.load(f)
     label_map = label_info['label_map']
     reverse_label_map = label_info['reverse_label_map']
 
 model = HandGestureCNN(len(label_map))
-<<<<<<< HEAD
-model.load_state_dict(torch.load('models/best_lstm_model_sequences.pth', map_location=torch.device('cpu')))
-=======
 model.load_state_dict(torch.load('models/best_cnn_model_alphabet_both.pth', map_location=torch.device('cpu')))
->>>>>>> 8801dc7a
 model.eval()
 cap = cv2.VideoCapture(0)
 # cap = cv2.VideoCapture(0, cv2.CAP_DSHOW)
